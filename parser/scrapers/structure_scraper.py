--- conflicted
+++ resolved
@@ -4,12 +4,9 @@
 import logging
 import random
 import re
-<<<<<<< HEAD
 import time
 from dataclasses import dataclass
-=======
-import sys
->>>>>>> c44b9ee8
+
 from typing import Any, Iterable, List, Optional
 from urllib.parse import urljoin
 
@@ -323,13 +320,8 @@
             logger.debug(
                 "Structure Properties HTTP %s on attempt %d (%d bytes)",
                 r.status_code,
-<<<<<<< HEAD
                 attempt,
                 len(r.content),
-=======
-                attempt + 1,
-                len(r.text),
->>>>>>> c44b9ee8
             )
             return r.text
         if r.status_code in (403, 429, 503) and attempt < attempts:
@@ -340,20 +332,7 @@
             time.sleep(sleep_for)
             continue
         r.raise_for_status()
-<<<<<<< HEAD
     # If we exit the loop the last response succeeded or raise_for_status() raised.
-=======
-    # final try or raise
-    timeout = httpx.Timeout(20.0) if httpx else 20.0  # type: ignore[union-attr]
-    r = client.get(url, headers=headers, timeout=timeout)
-    r.raise_for_status()
-    r.encoding = "utf-8"
-    logger.debug(
-        "Structure Properties final retry HTTP %s (%d bytes)",
-        r.status_code,
-        len(r.text),
-    )
->>>>>>> c44b9ee8
     return r.text
 
 def _create_http_client() -> tuple[Any, Any]:
